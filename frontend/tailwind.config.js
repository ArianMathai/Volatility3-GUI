/** @type {import('tailwindcss').Config} */
const {plugins} = require("./postcss.config");
module.exports = {
  content: ["./index.html", "./src/**/*.{js,ts,jsx,tsx}"],
  theme: {
    colors: {
      themeYellow: {
        default: "#DFAB49",
        light: "#FFD179",
      },
      themeGray: {
        default: "#DBD5C3",
<<<<<<< HEAD
        light: "#FFFFFF"
      }
=======
        light: "#FFFFFF",
>>>>>>> 38e39842
      },
      themeBlue: {
        default: "#053046",
        dark: "#0C2A3A",
      },
      themeText: {
        light: "#DBD5C3",
      },
    },
    extend: {},
  },
  plugins: [],
};<|MERGE_RESOLUTION|>--- conflicted
+++ resolved
@@ -1,5 +1,4 @@
 /** @type {import('tailwindcss').Config} */
-const {plugins} = require("./postcss.config");
 module.exports = {
   content: ["./index.html", "./src/**/*.{js,ts,jsx,tsx}"],
   theme: {
@@ -10,12 +9,7 @@
       },
       themeGray: {
         default: "#DBD5C3",
-<<<<<<< HEAD
-        light: "#FFFFFF"
-      }
-=======
         light: "#FFFFFF",
->>>>>>> 38e39842
       },
       themeBlue: {
         default: "#053046",
