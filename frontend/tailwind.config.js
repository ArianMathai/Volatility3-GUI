/** @type {import('tailwindcss').Config} */
module.exports = {
  content: ["./index.html", "./src/**/*.{js,ts,jsx,tsx}"],
  theme: {
    colors: {
      themeYellow: {
        default: "#DFAB49",
        light: "#FFD179",
      },
<<<<<<< HEAD
      themeGray: {
        default: "#DBD5C3",
        light: "#FFFFFF"
      }
=======
      themeBlue: {
        default: "#053046",
        dark: "#0C2A3A",
      },
      themeText: {
        light: "#DBD5C3",
      },
>>>>>>> 87e4839f
    },
    extend: {},
  },
  plugins: [],
};<|MERGE_RESOLUTION|>--- conflicted
+++ resolved
@@ -1,4 +1,5 @@
 /** @type {import('tailwindcss').Config} */
+const {plugins} = require("./postcss.config");
 module.exports = {
   content: ["./index.html", "./src/**/*.{js,ts,jsx,tsx}"],
   theme: {
@@ -7,12 +8,11 @@
         default: "#DFAB49",
         light: "#FFD179",
       },
-<<<<<<< HEAD
       themeGray: {
         default: "#DBD5C3",
         light: "#FFFFFF"
       }
-=======
+      },
       themeBlue: {
         default: "#053046",
         dark: "#0C2A3A",
@@ -20,7 +20,6 @@
       themeText: {
         light: "#DBD5C3",
       },
->>>>>>> 87e4839f
     },
     extend: {},
   },
