import React, { useEffect, useState } from "react";
import { useLocation } from "react-router-dom";
import { useAppContext } from "../../context/Context";
import BladesReportComponent from "./BladesReportComponent";

export const BladesLayout = () => {
    const [navItems, setNavItems] = useState([]);
    const {  selectedProcess} = useAppContext();
    const currentLocation = useLocation();
    const [prevPath, setPrevPath] = useState("");

    useEffect(() => {
        if (selectedProcess) {
            const updatedNavItems = selectedProcess.map(process => ({
                ...process,
                data: process.data.ImageFileName,
                isActive: process.isActive,
            }));
            setNavItems(updatedNavItems);
        }
    }, [selectedProcess]);

    useEffect(() => {
        setPrevPath(currentLocation.pathname);
    }, [currentLocation]);

    return (
        <div>
<<<<<<< HEAD
            <div>
                {navItems.map((item, index) => {
                    if (item?.isActive) {
                        return (
                            <div key={index} className="bg-themeBlue-darkest text-themeText-light shadow rounded-tr-md p-2 hover:cursor-pointer flex items-center">
                                <span className="flex-grow">{item.data}</span>
                                <button className="text-red-800 ms-3 flex-shrink-0">x</button>
=======
             {navItems.map((item, index) => {
                if (item?.isActive) {
                    return (
                        <div key={index} className="bg-themeBlue-darkest text-themeText-light shadow rounded-t-md p-2 hover:cursor-pointer flex items-center">
                            <div className="flex-grow">
                                <span>{item.data}</span>
>>>>>>> 2b25d92d
                            </div>
                            {item?.tabs?.length > 0 && item?.tabs?.map((item) => {
                            return (
                                <div key={index}
                                     className="text-red-800 ms-3 flex-shrink-0">
                                    <span>{item?.plugin}</span>
                                </div>
                            )})}
                        </div>
                    )
                }})
            }


            <div>
                <BladesReportComponent/>
            </div>
        </div>
    );
};<|MERGE_RESOLUTION|>--- conflicted
+++ resolved
@@ -26,7 +26,6 @@
 
     return (
         <div>
-<<<<<<< HEAD
             <div>
                 {navItems.map((item, index) => {
                     if (item?.isActive) {
@@ -34,14 +33,6 @@
                             <div key={index} className="bg-themeBlue-darkest text-themeText-light shadow rounded-tr-md p-2 hover:cursor-pointer flex items-center">
                                 <span className="flex-grow">{item.data}</span>
                                 <button className="text-red-800 ms-3 flex-shrink-0">x</button>
-=======
-             {navItems.map((item, index) => {
-                if (item?.isActive) {
-                    return (
-                        <div key={index} className="bg-themeBlue-darkest text-themeText-light shadow rounded-t-md p-2 hover:cursor-pointer flex items-center">
-                            <div className="flex-grow">
-                                <span>{item.data}</span>
->>>>>>> 2b25d92d
                             </div>
                             {item?.tabs?.length > 0 && item?.tabs?.map((item) => {
                             return (
