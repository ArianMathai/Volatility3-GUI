--- conflicted
+++ resolved
@@ -192,13 +192,6 @@
                     ))}
                 </div>
             </div>
-<<<<<<< HEAD
-
-            {renderDumpButton()}
-            <button className="rounded ms-3 shadow p-1 ps-3 pe-3 bg-themeYellow-default hover:bg-themeYellow-light"
-                    onClick={goToParentProcess}>Go to Parent
-            </button>
-=======
             <div className="relative flex items-center space-x-3 mb-4">
                 {renderDumpButton()}
                 <button
@@ -213,7 +206,6 @@
                     </div>
                 )}
             </div>
->>>>>>> 4c41cd07
         </div>
     );
 };
