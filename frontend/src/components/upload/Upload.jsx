--- conflicted
+++ resolved
@@ -2,20 +2,15 @@
 import { useNavigate } from "react-router-dom";
 import { useAppContext } from "../../context/Context";
 
-<<<<<<< HEAD
+
 export const Upload = ({setIsLoading}) => {
 
     const { setOsName, setSystemInfo, file, setFile, projectName, setError,error, setProjectName,setFolderPath } = useAppContext();
-=======
-export const Upload = ({ setIsLoading, onFileUpload }) => {
-    const { setOsName, setSystemInfo, file, setFile, projectName, setProjectName, setFolderPath } = useAppContext();
->>>>>>> 90892b9d
     const navigate = useNavigate();
 
     const fetchSystemInfo = async (e) => {
         e.preventDefault();
         setIsLoading(true);
-<<<<<<< HEAD
 
         if (!file){
             setIsLoading(false);
@@ -38,16 +33,6 @@
                 navigate("/selectplugins");
             }
 
-=======
-        if (!file) return;
-        console.log("filepath ", file.path);
-        try {
-            const res = await window.electronAPI.fetchSystemInfo(file.path);
-            console.log(res);
-            setOsName(res[0]);
-            setSystemInfo(res[1]);
-            console.log("navigate next");
->>>>>>> 90892b9d
         } catch (error) {
             setError(res.error);
         } finally {
