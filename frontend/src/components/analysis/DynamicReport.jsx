import React, { useState, useMemo, useEffect } from 'react';
import { useAppContext } from "../../context/Context";
import './DynamicReport.css';
import MyTreeComponent from "./MyTreeComponent";
import {useParams} from "react-router-dom";

// Define buildHierarchy function outside the component
function buildHierarchy(processes) {
    const processMap = {}; // Map to quickly access processes by PID
    const rootProcesses = []; // Store top-level processes here

    // First pass: Create a map of processes by their PID
    processes.forEach(process => {
        processMap[process.PID] = { ...process, children: [] };
    });

    // Second pass: Link processes to their parent processes
    processes.forEach(process => {
        const { PID } = process;
        const parentPID = PID.replace(/\*/g, ''); // Remove asterisks to get parent PID

        if (!parentPID || parentPID === PID) {
            // No asterisks, this is a root process
            rootProcesses.push(processMap[PID]);
        } else {
            // Asterisks indicate parent-child relationship
            const parentProcess = processMap[parentPID];
            if (parentProcess) {
                parentProcess.children.push(processMap[PID]);
            } else {
                // If parent process is not found, add it as root process
                rootProcesses.push(processMap[PID]);
            }
        }
    });

    return rootProcesses;
}

const DynamicReport = ({ report, searchQuery }) => {
    const [sortKey, setSortKey] = useState(null);
    const [sortDirection, setSortDirection] = useState('ascending');
    const [filteredReport, setFilteredReport] = useState([]);
    const { selectedProcess, setSelectedProcess, processList } = useAppContext();
<<<<<<< HEAD
    const [hoverIndex, setHoverIndex] = useState(null);
    const { plugin } = useParams();
=======
>>>>>>> 0c4c68cc
    const [hoveredRow, setHoveredRow] = useState(null);
    const [clickedItem, setClickedItem] = useState(null);
    const [hierarchicalList, setHierarchicalList] = useState(null); // State to store hierarchical list
    const [isTreeView, setIsTreeView] = useState(true);

    useEffect(() => {
        if (!report || report.length === 0) {
            console.log("Report is empty or undefined");
            setFilteredReport([]);
            return;
        }

        if (!searchQuery) {
            setFilteredReport(report);
            return;
        }

        const filteredData = report.filter(item => {
            const itemValues = Object.values(item).join(' ').toLowerCase();
            const query = searchQuery.toLowerCase();
            return itemValues.includes(query);
        });

        setFilteredReport(filteredData);
    }, [report, searchQuery]);

    useEffect(() => {
        console.log('Report prop updated:', report);
<<<<<<< HEAD
        if (report && report.length > 0) {
            const hierarchicalData = buildHierarchy(report);
            setHierarchicalList(hierarchicalData); // Set the hierarchical data to state
        }
    }, [report]);

    const headers = useMemo(() => {
        return report && report.length > 0 ? Object.keys(report[0]) : [];
=======
>>>>>>> 0c4c68cc
    }, [report]);

    const sortedAndFilteredReport = useMemo(() => {
        if (!sortKey) return filteredReport;
        let sortedItems = [...filteredReport];

        sortedItems.sort((a, b) => {
            const valA = a[sortKey] !== undefined ? (isNaN(Number(a[sortKey])) ? a[sortKey] : Number(a[sortKey])) : '';
            const valB = b[sortKey] !== undefined ? (isNaN(Number(b[sortKey])) ? b[sortKey] : Number(b[sortKey])) : '';
            console.log("Comparing values:", valA, valB);
            if (typeof valA === 'number' && typeof valB === 'number') {
                return sortDirection === 'ascending' ? valA - valB : valB - valA;
            } else {
                return sortDirection === 'ascending' ? valA.toString().localeCompare(valB.toString()) : valB.toString().localeCompare(valA.toString());
            }
        });
        console.log("Sorted Items:", sortedItems);
        console.log("hierarchical List:", hierarchicalList);
        return sortedItems;
<<<<<<< HEAD
    }, [filteredReport, sortKey, hierarchicalList]);
=======
    }, [filteredReport, sortKey, sortDirection]);
>>>>>>> 0c4c68cc

    const sortReport = (key) => {
        let direction = 'ascending';
        if (sortKey === key && sortDirection === 'ascending') {
            direction = 'descending';
        }
        setSortKey(key);
        setSortDirection(direction);
    };

    const getSortIcon = (key) => {
        if (sortKey === key) {
            return sortDirection === 'ascending' ? '../public/img/sortDown.png' : '../public/img/sortUp.png';
        }
        return '../public/img/sortDown.png'; // Default icon
    };


    const buildProcessTree = (processes) => {
        const pidMap = {}; // Map to quickly access processes by PID
        const rootProcesses = []; // Array to store root processes
        const levelStack = []; // Stack to keep track of last processes at each level

        processes.forEach(process => {
            const { PID, PPID, ImageFileName } = process;
            const level = (PID.match(/\*/g) || []).length; // Calculate the nesting level

            // Preprocess PID to remove asterisks
            const cleanedPID = PID.substring(PID.lastIndexOf('*') + 1);

            // Combine imagefile and PID into the name property
            const name = `${ImageFileName}`;

            // Add process to pidMap
            pidMap[cleanedPID] = { ...process, PID: cleanedPID, name, children: [] };

            if (level === 0) {
                // If level is 0, this is the root process
                rootProcesses.push(pidMap[cleanedPID]);
                levelStack.length = 0; // Reset the stack for new root
                levelStack.push(pidMap[cleanedPID]);
            } else {
                // Find the parent process
                while (levelStack.length > level) {
                    levelStack.pop(); // Remove processes from stack until we find the correct level
                }
                const parentProcess = levelStack[level - 1];

                if (parentProcess) {
                    // Add this process as a child of its parent
                    parentProcess.children.push(pidMap[cleanedPID]);
                } else {
                    // If parent process is not found, log an error
                    console.error("Parent Process not found for:", process);
                }

                // Push this process onto the stack
                levelStack[level] = pidMap[cleanedPID];
            }
        });

        console.log("Root Processes:", rootProcesses);
        console.log("pidMap:", pidMap);

        return rootProcesses;
    };

    const ProcessTree = ({ process }) => {
        return (
            <div className="tree-node">
                <div className="tree-node-content" onClick={() => handleItemClick(process)}>
                    {process.PID} - {process.Name}
                </div>
                {process.children.length > 0 && (
                    <div className="tree-children">
                        {process.children.map(child => (
                            <ProcessTree key={child.PID} process={child} />
                        ))}
                    </div>
                )}
            </div>
        );
    };

    const processTree = useMemo(() => {
        if (sortedAndFilteredReport.length > 0 && plugin === "PsTree") {
            return buildProcessTree(sortedAndFilteredReport);
        }
        return null; // Return null if no data available
    }, [sortedAndFilteredReport, plugin]);

    const handleRowHover = (index) => {
        setHoveredRow(index);
    };

   const handleNodeClick = (nodeDatum) => {
        const { children, __rd3t, ...nodeDataWithoutChildren } = nodeDatum;
        console.log('Clicked node data:', nodeDataWithoutChildren);
        handleItemClick(nodeDataWithoutChildren);
    };


    const handleItemClick = (item) => {
        const updatedSelectedProcess = selectedProcess.map(process => ({
            ...process,
            isActive: false,
        }));

        const newItem = { isActive: true, data: item, tabs: [] };
        const indexOfClickedItem = updatedSelectedProcess.findIndex(process => process.data.PID === item.PID);

        if (indexOfClickedItem !== -1) {
            updatedSelectedProcess[indexOfClickedItem].isActive = newItem.isActive;
            updatedSelectedProcess[indexOfClickedItem].data = newItem.data;
        } else {
            updatedSelectedProcess.push(newItem);
        }

        setSelectedProcess(updatedSelectedProcess);
        setClickedItem(item);
    };

    if (processList.length === 0) {
        return (
            <tr>
                <td colSpan={headers.length} className="text-center">There are no currently selected plugins to display. Please select and run a plugin to display.</td>
            </tr>
        )
    }

    const toggleView = () => {
        setIsTreeView(!isTreeView);
    };



    return (
<<<<<<< HEAD
        <div>
            {/* Button to toggle between tree and list view */}
            { plugin === "PsTree" && <button
                onClick={toggleView}
                style={{
                    border: '1px solid #ccc',
                    borderRadius: '4px',
                    padding: '8px 16px',
                    backgroundColor: '#f0f0f0',
                    cursor: 'pointer'
                }}
            >
                {isTreeView ? 'Switch to List View' : 'Switch to Tree View'}
            </button>}

            {plugin === "PsTree" && isTreeView ? (
                <div style={{width: '100vw', height: '70vh', position: 'relative'}}>
                    <MyTreeComponent processTree={processTree} onNodeClick={handleNodeClick}/>
                </div>
=======
        <table className="min-w-full text-themeText-light text-xs"> {/* Added text-xs class for smaller text */}
            <thead className="bg-themeBlue-default">
            <tr>
                {headers.map((header) => (
                    <th key={header} className="font-bold text-left px-4 text-xs"> {/* Added text-xs class for smaller text */}
                        <button
                            onClick={() => sortReport(header)}
                            className="flex items-center"
                        >
                            {header}
                            <img className="inline-block w-4 ml-2" src={getSortIcon(header)} alt="sortingIcon" />
                        </button>
                    </th>
                ))}
            </tr>
            </thead>
            <tbody>
            {sortedAndFilteredReport.length > 0 ? (
                sortedAndFilteredReport.map((item, index) => {
                    const isClicked = item === clickedItem;
                    const isHovered = index === hoveredRow;
                    const rowClassName = isClicked
                        ? 'bg-themeYellow-default text-black'
                        : index % 2 === 0
                            ? 'bg-themeBlue-default'
                            : 'bg-themeBlue-dark';
                    const textClassName = isClicked ? 'text-black' : 'text-themeText-light';

                    return (
                        <tr
                            key={index}
                            onMouseEnter={() => handleRowHover(index)}
                            onMouseLeave={() => handleRowHover(null)}
                            onClick={() => handleItemClick(item)}
                            className={`${rowClassName} ${isHovered && !isClicked ? 'hover:bg-themeHover' : ''}`}
                        >
                            {headers.map((header) => (
                                <td className={`p-2 ${textClassName} text-xs`} key={header}> {/* Added text-xs class for smaller text */}
                                    {item[header]}
                                </td>
                            ))}
                        </tr>
                    );
                })
>>>>>>> 0c4c68cc
            ) : (
                <div>
                    <table className="min-w-full text-themeText-light">
                        <thead className="bg-themeBlue-default">
                            <tr>
                                {headers.map((header) => (
                                    <th key={header} className="font-bold text-left">
                                        <button onClick={() => sortReport(header)}>
                                            {header}
                                        </button>
                                    </th>
                                ))}
                            </tr>
                        </thead>
                        <tbody>
                            {sortedAndFilteredReport.length > 0 ? (
                                sortedAndFilteredReport.map((item, index) => {
                                    const isClicked = item === clickedItem;
                                    const isHovered = index === hoveredRow;
                                    const rowClassName = isClicked
                                        ? 'bg-themeYellow-default text-black'
                                        : index % 2 === 0
                                            ? 'bg-themeBlue-default'
                                            : 'bg-themeBlue-dark';
                                    const textClassName = isClicked ? 'text-black' : 'text-themeText-light';

                                    return (
                                        <tr
                                            key={index}
                                            onMouseEnter={() => handleRowHover(index)}
                                            onMouseLeave={() => handleRowHover(null)}
                                            onClick={() => handleItemClick(item)}
                                            className={`${rowClassName} ${isHovered && !isClicked ? 'hover:bg-themeHover' : ''}`}
                                        >
                                            {headers.map((header) => (
                                                <td className={`p-2 ${textClassName}`} key={header}>{item[header]}</td>
                                            ))}
                                        </tr>
                                    );
                                })
                            ) : (
                                <tr>
                                    <td colSpan={headers.length} className="text-center">No data available for this plugin.</td>
                                </tr>
                            )}
                        </tbody>
                    </table>
                </div>
            )}
        </div>
    );
};

export default DynamicReport;<|MERGE_RESOLUTION|>--- conflicted
+++ resolved
@@ -42,11 +42,7 @@
     const [sortDirection, setSortDirection] = useState('ascending');
     const [filteredReport, setFilteredReport] = useState([]);
     const { selectedProcess, setSelectedProcess, processList } = useAppContext();
-<<<<<<< HEAD
-    const [hoverIndex, setHoverIndex] = useState(null);
     const { plugin } = useParams();
-=======
->>>>>>> 0c4c68cc
     const [hoveredRow, setHoveredRow] = useState(null);
     const [clickedItem, setClickedItem] = useState(null);
     const [hierarchicalList, setHierarchicalList] = useState(null); // State to store hierarchical list
@@ -75,7 +71,7 @@
 
     useEffect(() => {
         console.log('Report prop updated:', report);
-<<<<<<< HEAD
+
         if (report && report.length > 0) {
             const hierarchicalData = buildHierarchy(report);
             setHierarchicalList(hierarchicalData); // Set the hierarchical data to state
@@ -84,8 +80,7 @@
 
     const headers = useMemo(() => {
         return report && report.length > 0 ? Object.keys(report[0]) : [];
-=======
->>>>>>> 0c4c68cc
+
     }, [report]);
 
     const sortedAndFilteredReport = useMemo(() => {
@@ -105,11 +100,8 @@
         console.log("Sorted Items:", sortedItems);
         console.log("hierarchical List:", hierarchicalList);
         return sortedItems;
-<<<<<<< HEAD
-    }, [filteredReport, sortKey, hierarchicalList]);
-=======
-    }, [filteredReport, sortKey, sortDirection]);
->>>>>>> 0c4c68cc
+    }, [filteredReport, sortKey, hierarchicalList, sortDirection]);
+
 
     const sortReport = (key) => {
         let direction = 'ascending';
@@ -247,7 +239,7 @@
 
 
     return (
-<<<<<<< HEAD
+
         <div>
             {/* Button to toggle between tree and list view */}
             { plugin === "PsTree" && <button
@@ -267,7 +259,7 @@
                 <div style={{width: '100vw', height: '70vh', position: 'relative'}}>
                     <MyTreeComponent processTree={processTree} onNodeClick={handleNodeClick}/>
                 </div>
-=======
+
         <table className="min-w-full text-themeText-light text-xs"> {/* Added text-xs class for smaller text */}
             <thead className="bg-themeBlue-default">
             <tr>
@@ -312,7 +304,7 @@
                         </tr>
                     );
                 })
->>>>>>> 0c4c68cc
+
             ) : (
                 <div>
                     <table className="min-w-full text-themeText-light">
