const { app, BrowserWindow, ipcMain, dialog } = require('electron');
const path = require('path');
const axios = require('axios');
const {format} = require("url");
/*
async function handleFileOpen() {
    console.log("Hit the button.");
    const { canceled, filePaths } = await dialog.showOpenDialog();
    if (!canceled) {
        return filePaths[0];
    }
}

 */

async function handleSubmitFilePath(filePath) {
    const response = await axios.post('http://localhost:8000/api/detectos', { "filepath": filePath });
    return response;
}

<<<<<<< HEAD
async function handleSubmitFileInfo(filePath, operatingSystem, plugin) {
    const response = await axios.post('http://localhost:8000/api/runplugin',
    { "filepath": filePath,
        "os": operatingSystem,
        "plugin": plugin
        }
    );
=======
async function handleRunPlugin(filepath,os,plugin){
    const response = await axios.post('http://localhost:8000/api/runplugin',{"filepath":filepath,"os":os, "plugin": plugin});
>>>>>>> 44760f71
    return response;
}

function createWindow() {

    const startUrl = format({
        pathname: path.join(__dirname,'./app/build/index.html'),
        protocol:'file',
    })

    const mainWindow = new BrowserWindow({
        width: 1200,
        height: 800,
        webPreferences: {
            preload: path.join(__dirname, 'preload.js'),
            contextIsolation: true,
            nodeIntegration: false
        }
    });
    mainWindow.webContents.openDevTools();
    mainWindow.loadURL(startUrl);
}

app.whenReady().then(() => {
    //ipcMain.handle('dialog:openFile', handleFileOpen);
    ipcMain.handle('fetch-system-info', async (event, filePath) => {
        console.log("in main func file = ", filePath)
        try {
            const response = await handleSubmitFilePath(filePath);
            return response.data;
        } catch (error) {
            console.error('Error sending file path to backend:', error);
            throw new Error('Failed to send file path to backend');
        }
    });
<<<<<<< HEAD

    ipcMain.handle('fetch-process-list', async (event, filePath, operatingSystem, plugin) => {
        console.log(filePath + " |  " + operatingSystem + " | " + plugin)
        try {
            const response = await handleSubmitFileInfo(filePath, operatingSystem, plugin);
            return response.data;
        } catch (error) {
            console.error('Error sending file info to backend:', error);
            throw new Error('Failed to send file info to backend');
        }
    });

=======
    ipcMain.handle('fetch-plugin-report', async (event,filepath,operatingSystem, plugin) => {
        try{
            const response = await handleRunPlugin(filepath,operatingSystem,plugin);
            console.log(response.data);
            return response.data;
        } catch (error){
            console.error('Error sending plugin info to backend: ', error);
            throw new Error('Failed to send plugin info to backend');
        }
    })
>>>>>>> 44760f71
    createWindow();
    app.on('activate', function () {
        if (BrowserWindow.getAllWindows().length === 0) createWindow();
    });
});

app.on('window-all-closed', function () {
    if (process.platform !== 'darwin') app.quit();
});<|MERGE_RESOLUTION|>--- conflicted
+++ resolved
@@ -18,7 +18,6 @@
     return response;
 }
 
-<<<<<<< HEAD
 async function handleSubmitFileInfo(filePath, operatingSystem, plugin) {
     const response = await axios.post('http://localhost:8000/api/runplugin',
     { "filepath": filePath,
@@ -26,10 +25,6 @@
         "plugin": plugin
         }
     );
-=======
-async function handleRunPlugin(filepath,os,plugin){
-    const response = await axios.post('http://localhost:8000/api/runplugin',{"filepath":filepath,"os":os, "plugin": plugin});
->>>>>>> 44760f71
     return response;
 }
 
@@ -65,7 +60,6 @@
             throw new Error('Failed to send file path to backend');
         }
     });
-<<<<<<< HEAD
 
     ipcMain.handle('fetch-process-list', async (event, filePath, operatingSystem, plugin) => {
         console.log(filePath + " |  " + operatingSystem + " | " + plugin)
@@ -77,19 +71,6 @@
             throw new Error('Failed to send file info to backend');
         }
     });
-
-=======
-    ipcMain.handle('fetch-plugin-report', async (event,filepath,operatingSystem, plugin) => {
-        try{
-            const response = await handleRunPlugin(filepath,operatingSystem,plugin);
-            console.log(response.data);
-            return response.data;
-        } catch (error){
-            console.error('Error sending plugin info to backend: ', error);
-            throw new Error('Failed to send plugin info to backend');
-        }
-    })
->>>>>>> 44760f71
     createWindow();
     app.on('activate', function () {
         if (BrowserWindow.getAllWindows().length === 0) createWindow();
