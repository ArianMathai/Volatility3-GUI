import React, { useState, useMemo, useEffect } from 'react';
import { useAppContext } from "../../context/Context";

const DynamicReport = ({ report, searchQuery }) => {
    const [sortKey, setSortKey] = useState(null);
    const [filteredReport, setFilteredReport] = useState([]);
    const [hoverIndex, setHoverIndex] = useState(null);
    const { selectedProcess, setSelectedProcess } = useAppContext();
    const [hoveredRow, setHoveredRow] = useState(null);

    useEffect(() => {
        // console.log("Within DynamicReport component:", searchQuery);
        // console.log("Report Data:", report);
    }, [searchQuery, report]);

    // Filter logic
    useEffect(() => {
        // console.log("Filtering report with searchQuery:", searchQuery);
        if (!report || report.length === 0) {
            console.log("Report is empty or undefined");
            setFilteredReport([]);
            return;
        }

        if (!searchQuery) {
            // console.log("Search query is empty, setting filtered report to full report");
            setFilteredReport(report);
            return;
        }

        const filteredData = report.filter(item => {
            const itemValues = Object.values(item).join(' ').toLowerCase();
            const query = searchQuery.toLowerCase();
            // console.log("Filtering item:", itemValues, "with query:", query);
            return itemValues.includes(query);
        });

        // console.log("Filtered Data:", filteredData);
        setFilteredReport(filteredData);
    }, [report, searchQuery]);


    const sortedAndFilteredReport = useMemo(() => {
<<<<<<< HEAD
        if (!sortKey) return filteredReport;
=======
        console.log("Sorting logic triggered with sortKey:", sortKey, "and sorted:", sorted);
        if (!sorted || !sortKey) {
            console.log("Returning filteredReport without sorting:", filteredReport);
            return filteredReport;
        }
>>>>>>> 28614249
        let sortedItems = [...filteredReport];

        console.log("Sorting logic triggered with sortKey:", sortKey, "and sorted:", sorted);

        // Sorts as numbers or strings based on datatype
        sortedItems.sort((a, b) => {
            const valA = isNaN(Number(a[sortKey])) ? a[sortKey] : Number(a[sortKey]);
            const valB = isNaN(Number(b[sortKey])) ? b[sortKey] : Number(b[sortKey]);

            console.log("Comparing values:", valA, valB);

            if (typeof valA === 'number' && typeof valB === 'number') {
                return valA - valB;
            } else {
                return valA.toString().localeCompare(valB.toString());
            }
        });
        console.log("Sorted Items:", sortedItems);
        return sortedItems;
    }, [filteredReport, sortKey]);



    const sortReport = (key) => {
        setSortKey(key); // Set the sort key and always sort in ascending order
    };

    const headers = useMemo(() => {
        return report && report.length > 0 ? Object.keys(report[0]) : [];
    }, [report]);

    const cellStyle = {
        textAlign: 'center',
        maxWidth: '120px',
        whiteSpace: 'normal',
        wordWrap: 'break-word',
    };

    const hoverStyle = {
        backgroundColor: '#007bff',
        color: 'white',
        cursor: 'pointer',
        borderRadius: '0.25em',
        transition: 'background-color 0.2s ease-in-out',
        outline: 'none',
    };

    const headerStyle = {
        textAlign: 'center',
    };

    const handleRowHover = (index) => {
        setHoveredRow(index);
    };

    const getRowColor = (index) => {
        return index === hoveredRow ? 'rgba(125, 211, 252, 0.6)' : (index % 2 === 0 ? 'rgb(8, 47, 73)' : 'rgb(12, 74, 110)');
    };

    const handleItemClick = (item) => {
        const updatedSelectedProcess = selectedProcess.map(process => ({
            ...process,
            isActive: false
        }));

        const newItem = { isActive: true, data: item };
        const indexOfClickedItem = updatedSelectedProcess.findIndex(process => process.data.PID === item.PID);

        if (indexOfClickedItem !== -1) {
            updatedSelectedProcess[indexOfClickedItem] = newItem;
        } else {
            updatedSelectedProcess.push(newItem);
        }

        setSelectedProcess(updatedSelectedProcess);
    };

    if (!report || report.length === 0) {
        return <div>No data available for this plugin.</div>;
    }

    return (
        <table className="min-w-full text-themeText-light">
            <thead className="bg-themeBlue-default text-white">
            <tr>
                {headers.map((header, index) => (
                    <th key={header} className="font-bold" style={headerStyle}>
                        <button
                            onMouseEnter={() => setHoverIndex(index)}
                            onMouseLeave={() => setHoverIndex(null)}
                            style={hoverIndex === index ? hoverStyle : null}
                            onClick={() => sortReport(header)}
                        >
                            {header}
                        </button>
                    </th>
                ))}
            </tr>
            </thead>
            <tbody>
            {sortedAndFilteredReport.length > 0 ? (
                sortedAndFilteredReport.map((item, index) => (
                    <tr key={index}
                        className={index % 2 === 0 ? 'bg-themeBlue-dark text-white' : 'bg-white text-black'}
                        style={{ backgroundColor: getRowColor(index) }}
                        onMouseEnter={() => handleRowHover(index)}
                        onMouseLeave={() => handleRowHover(null)}
                        onClick={() => handleItemClick(item)}>
                        {headers.map((header) => (
                            <td key={header} style={cellStyle}>{item[header]}</td>
                        ))}
                    </tr>
                ))
            ) : (
                <tr>
                    <td colSpan={headers.length} className="text-center">No data available for this plugin.</td>
                </tr>
            )}
            </tbody>
        </table>
    );
};

export default DynamicReport;<|MERGE_RESOLUTION|>--- conflicted
+++ resolved
@@ -41,15 +41,9 @@
 
 
     const sortedAndFilteredReport = useMemo(() => {
-<<<<<<< HEAD
+
         if (!sortKey) return filteredReport;
-=======
-        console.log("Sorting logic triggered with sortKey:", sortKey, "and sorted:", sorted);
-        if (!sorted || !sortKey) {
-            console.log("Returning filteredReport without sorting:", filteredReport);
-            return filteredReport;
-        }
->>>>>>> 28614249
+
         let sortedItems = [...filteredReport];
 
         console.log("Sorting logic triggered with sortKey:", sortKey, "and sorted:", sorted);
