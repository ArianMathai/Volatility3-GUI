import React, { useEffect, useState } from "react";
import { Outlet, useNavigate, useLocation } from "react-router-dom";
import { useAppContext } from "../../context/Context";
import '../../css/AnalysisLayout.css'; // Import custom CSS

export const AnalysisLayout = () => {
    const { plugins, setPlugins } = useAppContext();
    const { processList } = useAppContext();
    const [navItems, setNavItems] = useState([]);
    const navigate = useNavigate();
    const currentLocation = useLocation();
    const [prevPath, setPrevPath] = useState("");
    const [searchQuery, setSearchQuery] = useState("");

    useEffect(() => {
        if (plugins) {
            setNavItems(plugins);
        }
    }, [plugins]);

    useEffect(() => {
        console.log("processList:");
        console.log(processList);
    }, [processList]);

    useEffect(() => {
        console.log("Current Path:", currentLocation.pathname);
        console.log("Previous Path:", prevPath);
        setPrevPath(currentLocation.pathname);
    }, [currentLocation]);

    const handleRemovePlugin = (pluginToRemove) => {
        setPlugins((prevPlugins) => prevPlugins.filter(plugin => plugin !== pluginToRemove));
    };

    return (
<<<<<<< HEAD
        <div className="analysis-layout-container">
            <div className="tabs-container">
=======
        <div className="p-4">
            <div className="mb-4">
                <input
                    type="text"
                    placeholder="Search report..."
                    value={searchQuery}
                    onChange={(e) => setSearchQuery(e.target.value)}
                    className="p-2 border rounded w-full"
                />
            </div>
            <div className="flex space-x-2 bg-gray-200 p-2 rounded-t-md shadow-md">
>>>>>>> bc7df0bd
                {navItems.map((item, index) => {
                    const isActive = currentLocation.pathname.includes(item);
                    return (
                        <div key={index} className={`tab-item ${isActive ? 'active-tab' : 'inactive-tab'}`}>
                            <span onClick={() => navigate(`/analysis/${item}`)}>{item}</span>
                            {isActive && (
                                <button className="close-button" onClick={() => handleRemovePlugin(item)}>X</button>
                            )}
                        </div>
                    );
                })}
            </div>
<<<<<<< HEAD
            <div className="content-container">
                <Outlet />
=======
            <div className="p-4 bg-white shadow-md rounded-b-md">
                <Outlet context={[searchQuery]}/>
>>>>>>> bc7df0bd
            </div>
        </div>
    );
};<|MERGE_RESOLUTION|>--- conflicted
+++ resolved
@@ -34,41 +34,38 @@
     };
 
     return (
-<<<<<<< HEAD
         <div className="analysis-layout-container">
             <div className="tabs-container">
-=======
-        <div className="p-4">
-            <div className="mb-4">
-                <input
-                    type="text"
-                    placeholder="Search report..."
-                    value={searchQuery}
-                    onChange={(e) => setSearchQuery(e.target.value)}
-                    className="p-2 border rounded w-full"
-                />
-            </div>
-            <div className="flex space-x-2 bg-gray-200 p-2 rounded-t-md shadow-md">
->>>>>>> bc7df0bd
-                {navItems.map((item, index) => {
-                    const isActive = currentLocation.pathname.includes(item);
-                    return (
-                        <div key={index} className={`tab-item ${isActive ? 'active-tab' : 'inactive-tab'}`}>
-                            <span onClick={() => navigate(`/analysis/${item}`)}>{item}</span>
-                            {isActive && (
-                                <button className="close-button" onClick={() => handleRemovePlugin(item)}>X</button>
-                            )}
-                        </div>
-                    );
-                })}
-            </div>
-<<<<<<< HEAD
-            <div className="content-container">
-                <Outlet />
-=======
-            <div className="p-4 bg-white shadow-md rounded-b-md">
-                <Outlet context={[searchQuery]}/>
->>>>>>> bc7df0bd
+                <div className="p-4">
+                    <div className="mb-4">
+                        <input
+                            type="text"
+                            placeholder="Search report..."
+                            value={searchQuery}
+                            onChange={(e) => setSearchQuery(e.target.value)}
+                            className="p-2 border rounded w-full"
+                        />
+                    </div>
+                    <div className="flex space-x-2 bg-gray-200 p-2 rounded-t-md shadow-md">
+                        {navItems.map((item, index) => {
+                            const isActive = currentLocation.pathname.includes(item);
+                            return (
+                                <div key={index} className={`tab-item ${isActive ? 'active-tab' : 'inactive-tab'}`}>
+                                    <span onClick={() => navigate(`/analysis/${item}`)}>{item}</span>
+                                    {isActive && (
+                                        <button className="close-button" onClick={() => handleRemovePlugin(item)}>X</button>
+                                    )}
+                                </div>
+                            );
+                        })}
+                    </div>
+                </div>
+                <div className="content-container">
+                    <Outlet />
+                    <div className="p-4 bg-white shadow-md rounded-b-md">
+                        <Outlet context={[searchQuery]} />
+                    </div>
+                </div>
             </div>
         </div>
     );
